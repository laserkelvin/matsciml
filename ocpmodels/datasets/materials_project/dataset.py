from functools import cached_property
from typing import Iterable, Tuple, Any, Dict, Union, Optional, List, Callable
from pathlib import Path
from math import pi
from copy import deepcopy

import torch
import numpy as np
from pymatgen.core import Structure
from emmet.core.symmetry import SymmetryData
from ocpmodels.common.types import BatchDict, DataDict

from ocpmodels.datasets.base import PointCloudDataset
from ocpmodels.datasets.utils import (
    concatenate_keys,
    point_cloud_featurization,
    pad_point_cloud,
)
from ocpmodels.common.registry import registry


def item_from_structure(data: Any, *keys: str) -> Any:
    """
    Function to recurse through an object and retrieve a nested attribute.

    Parameters
    ----------
    data : Any
        Basically any Python object
    keys : str
        Any variable number of keys to recurse through.

    Returns
    -------
    Any
        Retrieved nested attribute/object

    Raises
    ------
    KeyError
        If a key is not present, raise KeyError.
    """
    for key in keys:
        assert key in data.keys(), f"{key} not found in {data}."
        if isinstance(data, dict):
            data = data.get(key)
        else:
            data = getattr(data, key)
    return data


@registry.register_dataset("MaterialsProjectDataset")
class MaterialsProjectDataset(PointCloudDataset):
    __devset__ = Path(__file__).parents[0].joinpath("devset")

    def index_to_key(self, index: int) -> Tuple[int]:
        """
        Method that maps a global index value to a pair of indices.

        This is kept for consistency between other datasets (namely
        OCP). For now we are not splitting the dataset to multiple
        LMDB files, so the first index that is returned is hardcoded.

        Parameters
        ----------
        index : int
            Global data sample index

        Returns
        -------
        Tuple[int]
            2-tuple of LMDB index and subindex
        """
        return (0, index)

    def _parse_structure(
        self, data: Dict[str, Any], return_dict: Dict[str, Any]
    ) -> None:
        """
        Parse the standardized Structure data and format into torch Tensors.

        This method also includes extracting lattice data as well.

        Parameters
        ----------
        data : Dict[str, Any]
            Dictionary corresponding to the materials project data structure.
        return_dict : Dict[str, Any]
            Output dictionary that contains the training sample. Mutates
            in place.

        Raises
        ------
        ValueError:
            If `Structure` is not found in the data; currently the workflow
            intends for you to have the data structure in place.
        """
        structure: Union[None, Structure] = data.get("structure", None)
        if structure is None:
            raise ValueError(
                "Structure not found in data - workflow needs a structure to use!"
            )
        coords = torch.from_numpy(structure.cart_coords).float()
        system_size = len(coords)
        return_dict["pos"] = coords
        chosen_nodes = self.choose_dst_nodes(system_size, self.full_pairwise)
        src_nodes, dst_nodes = chosen_nodes["src_nodes"], chosen_nodes["dst_nodes"]
        atom_numbers = torch.LongTensor(structure.atomic_numbers)
        # uses one-hot encoding featurization
        pc_features = point_cloud_featurization(
            atom_numbers[src_nodes], atom_numbers[dst_nodes], 100
        )
        # keep atomic numbers for graph featurization
        return_dict["atomic_numbers"] = atom_numbers
        return_dict["pc_features"] = pc_features
        return_dict["sizes"] = system_size
        return_dict.update(**chosen_nodes)
        return_dict["distance_matrix"] = torch.from_numpy(
            structure.distance_matrix
        ).float()
        # grab lattice properties
        space_group = structure.get_space_group_info()[-1]
        # convert lattice angles into radians
        lattice_params = torch.FloatTensor(
            structure.lattice.abc
            + tuple(a * (pi / 180.0) for a in structure.lattice.angles)
        )
        lattice_features = {
            "space_group": space_group,
            "lattice_params": lattice_params,
        }
        return_dict["lattice_features"] = lattice_features

    def _parse_symmetry(
        self, data: Dict[str, Any], return_dict: Dict[str, Any]
    ) -> None:
        """
        Parse out symmetry information from the `SymmetryData` structure.

        Parameters
        ----------
        data : Dict[str, Any]
            Dictionary corresponding to the materials project data structure.
        return_dict : Dict[str, Any]
            Output dictionary that contains the training sample. Mutates
            in place.
        """
        symmetry: Union[SymmetryData, None] = data.get("symmetry", None)
        if symmetry is None:
            return
        else:
            symmetry_data = {
                "number": symmetry.number,
                "symbol": symmetry.symbol,
                "group": symmetry.point_group,
            }
            return_dict["symmetry"] = symmetry_data

    @property
    def target_keys(self) -> Dict[str, List[str]]:
        # This returns the standardized dictionary of task_type/key mapping.
        keys = getattr(self, "_target_keys", None)
        if not keys:
            # grab a sample from the data to set the keys
            _ = self.__getitem__(0)
        return self._target_keys

    @property
    def target_key_list(self) -> Union[List[str], None]:
        # this returns a flat list of keys, primarily used in the `data_from_key`
        # call. This does not provide the task type/key mapping used to initialize
        # output heads
        keys = getattr(self, "_target_keys", None)
        if not keys:
            return keys
        else:
            _keys = []
            for key_list in keys.values():
                _keys.extend(key_list)
            return _keys

    @target_keys.setter
    def target_keys(self, values: Dict[str, List[str]]) -> None:
        remove_keys = []
        copy_dict = deepcopy(values)
        # loop over the keys and remove empty tasks
        for key, value in values.items():
            if len(value) == 0:
                remove_keys.append(key)
        for key in remove_keys:
            del copy_dict[key]
        self._target_keys = copy_dict

    def data_from_key(
        self, lmdb_index: int, subindex: int
    ) -> Dict[str, Union[torch.Tensor, Dict[str, torch.Tensor]]]:
        """
        Extract data out of the PyMatGen data structure and format into PyTorch happy structures.

        In line with the rest of the framework, this method returns a nested
        dictionary. Specific to this format, however, we separate features and
        targets: at the top of level we expect what is effectively a point cloud
        with `coords` and `atomic_numbers`, while the `lattice_features` and
        `targets` keys nest additional values.

        This method is likely what you would want to change if you want to modify
        featurization for this project.

        Parameters
        ----------
        lmdb_index : int
            Index corresponding to which LMDB environment to parse from.
        subindex : int
            Index within an LMDB file that maps to a sample.

        Returns
        -------
        Dict[str, Union[torch.Tensor, Dict[str, torch.Tensor]]]
            A single sample/material from Materials Project.
        """
        data: Dict[str, Any] = super().data_from_key(lmdb_index, subindex)
        return_dict = {}
        # parse out relevant structure/lattice data
        self._parse_structure(data, return_dict)
        self._parse_symmetry(data, return_dict)
        # assume every other key are targets
        not_targets = set(
            ["structure", "symmetry", "fields_not_requested", "formula_pretty"]
            + data["fields_not_requested"]
        )
        # target_keys = getattr(self, "_target_keys", None)
        target_keys = self.target_key_list
        # in the event we're getting data for the first time
        if not target_keys:
            target_keys = set(data.keys()).difference(not_targets)
            # cache the result
            target_keys = list(target_keys)
        targets = {key: self._standardize_values(data[key]) for key in target_keys}
        return_dict["targets"] = targets
        # compress all the targets into a single tensor for convenience
        target_types = {"classification": [], "regression": []}
        for key in target_keys:
            item = targets.get(key)
            if isinstance(item, Iterable):
                # check if the data is numeric first
                if isinstance(item[0], (float, int)):
                    target_types["regression"].append(key)
            else:
                if isinstance(item, (float, int)):
                    target_type = (
                        "classification" if isinstance(item, int) else "regression"
                    )
                    target_types[target_type].append(key)
        return_dict["target_types"] = target_types
        self.target_keys = target_types
        return return_dict

    @staticmethod
    def _standardize_values(
        value: Union[float, Iterable[float]]
    ) -> Union[torch.Tensor, float]:
        """
        Standardizes targets to be ingested by a model.

        For scalar values, we simply return it unmodified, because they can be easily collated.
        For iterables such as tuples and NumPy arrays, we use the appropriate tensor creation
        method, and typecasted into FP32 or Long tensors.

        The type hint `float` is used to denote numeric types more broadly.

        Parameters
        ----------
        value : Union[float, Iterable[float]]
            A target value, which can be a scalar or array of values

        Returns
        -------
        Union[torch.Tensor, float]
            Mapped torch.Tensor format, or a scalar numeric value
        """
        if isinstance(value, Iterable) and not isinstance(value, str):
            # get type from first entry
            dtype = torch.long if isinstance(value[0], int) else torch.float
            if isinstance(value, np.ndarray):
                return torch.from_numpy(value).type(dtype)
            else:
                return torch.Tensor(value).type(dtype)
        # for missing data, set to zero
        elif value is None:
            return 0.0
        else:
            # for scalars, just return the value
            return value

    @cached_property
    def dataset_target_norm(self) -> Tuple[torch.Tensor, torch.Tensor]:
        """
        Compute the dataset average for targets.

        This property is cached, so once it has been called (per session)
        it should stash the result for performance.

        Returns
        -------
        Tuple[torch.Tensor, torch.Tensor]
            PyTorch tensor containing the mean and standard deviation
            values of targets, with `keepdim=True`
        """
        targets = [self.__getitem__(i)["target_tensor"] for i in range(len(self))]
        targets = torch.vstack(targets)
        return (targets.mean(0, keepdim=True), targets.std(0, keepdim=True))

    @staticmethod
    def collate_fn(batch: List[DataDict]) -> BatchDict:
        # since this class returns point clouds by default, we have to pad
        # the atom-centered point cloud data
<<<<<<< HEAD
        return concatenate_keys(batch, pad_keys=["pc_features", "pos"])


if _has_dgl:
    import dgl

    class DGLMaterialsProjectDataset(MaterialsProjectDataset):
        """
        Subclass of `MaterialsProjectDataset` that will emit DGL graphs.

        This class should be used until a future refactor to unify data
        structures, and a transform interface is created for DGL graph creation.
        )
        """

        def __init__(
            self,
            lmdb_root_path: Union[str, Path],
            cutoff_dist: float = 5.0,
            transforms: Optional[List[Callable]] = None,
        ) -> None:
            """
            Instantiate a `DGLMaterialsProjectDataset` object.

            In addition to specifying an optional list of transforms and an
            LMDB path, the `cutoff_dist` parameter is used to control edge
            creation: we take a point cloud structure and create edges for
            all atoms/sites that are within this cut off distance.

            Parameters
            ----------
            lmdb_root_path : Union[str, Path]
                Path to a folder containing LMDB files for Materials Project.
            cutoff_dist : float
                Distance to cut off edge creation; interatomic distances greater
                than this value will not have an edge.
            transforms : Optional[List[Callable]], by default None
                List of transforms to apply to the data.
            """
            super().__init__(lmdb_root_path, transforms)
            self.cutoff_dist = cutoff_dist

        @property
        def cutoff_dist(self) -> float:
            return self._cutoff_dist

        @cutoff_dist.setter
        def cutoff_dist(self, value: float) -> None:
            """
            Setter method for the cut off distance property.

            For now this doesn't do anything special, but can be modified
            to include checks for valid value, etc.

            Parameters
            ----------
            value : float
                Value to set the cut off distance
            """
            self._cutoff_dist = value

        def data_from_key(
            self, lmdb_index: int, subindex: int
        ) -> Dict[str, Union[torch.Tensor, dgl.DGLGraph, Dict[str, torch.Tensor]]]:
            """
            Maps a pair of indices to a specific data sample from LMDB.

            This method in particular wraps the parent's method, which emits
            a point cloud among other data from Materials Project. The additional
            steps here are to: 1) compute an adjacency list, 2) pack data into a
            DGLGraph structure, 3) clean up redundant data.

            Parameters
            ----------
            lmdb_index : int
                Index corresponding to which LMDB environment to parse from.
            subindex : int
                Index within an LMDB file that maps to a sample.

            Returns
            -------
            Dict[str, Union[torch.Tensor, dgl.DGLGraph, Dict[str, torch.Tensor]]]
                Single data sample from Materials Project with a "graph" key
            """
            data = super().data_from_key(lmdb_index, subindex)
            dist_mat: np.ndarray = data.get("distance_matrix").numpy()
            lower_tri = np.tril(dist_mat)
            # mask out self loops and atoms that are too far away
            mask = (0.0 < lower_tri) * (lower_tri < self.cutoff_dist)
            adj_list = np.argwhere(mask).tolist()  # DGLGraph only takes lists
            # number of nodes has to be passed explicitly since cutoff
            # radius may result in shorter adj_list
            graph = dgl.graph(adj_list, num_nodes=len(data["atomic_numbers"]))
            graph.ndata["pos"] = data["coords"]
            graph.ndata["atomic_numbers"] = data["atomic_numbers"]
            # make DGL graph bidirectional
            graph = dgl.to_bidirected(graph, copy_ndata=True)
            data["graph"] = graph
            # delete the keys to reduce data redundancy
            for key in [
                "pos",
                "coords",
                "atomic_numbers",
                "distance_matrix",
                "pc_features",
            ]:
                del data[key]
            return data
=======
        return concatenate_keys(
            batch,
            pad_keys=["pc_features"],
            unpacked_keys=["sizes", "src_nodes", "dst_nodes"],
        )
>>>>>>> bd9a9bdf
<|MERGE_RESOLUTION|>--- conflicted
+++ resolved
@@ -314,119 +314,8 @@
     def collate_fn(batch: List[DataDict]) -> BatchDict:
         # since this class returns point clouds by default, we have to pad
         # the atom-centered point cloud data
-<<<<<<< HEAD
-        return concatenate_keys(batch, pad_keys=["pc_features", "pos"])
-
-
-if _has_dgl:
-    import dgl
-
-    class DGLMaterialsProjectDataset(MaterialsProjectDataset):
-        """
-        Subclass of `MaterialsProjectDataset` that will emit DGL graphs.
-
-        This class should be used until a future refactor to unify data
-        structures, and a transform interface is created for DGL graph creation.
-        )
-        """
-
-        def __init__(
-            self,
-            lmdb_root_path: Union[str, Path],
-            cutoff_dist: float = 5.0,
-            transforms: Optional[List[Callable]] = None,
-        ) -> None:
-            """
-            Instantiate a `DGLMaterialsProjectDataset` object.
-
-            In addition to specifying an optional list of transforms and an
-            LMDB path, the `cutoff_dist` parameter is used to control edge
-            creation: we take a point cloud structure and create edges for
-            all atoms/sites that are within this cut off distance.
-
-            Parameters
-            ----------
-            lmdb_root_path : Union[str, Path]
-                Path to a folder containing LMDB files for Materials Project.
-            cutoff_dist : float
-                Distance to cut off edge creation; interatomic distances greater
-                than this value will not have an edge.
-            transforms : Optional[List[Callable]], by default None
-                List of transforms to apply to the data.
-            """
-            super().__init__(lmdb_root_path, transforms)
-            self.cutoff_dist = cutoff_dist
-
-        @property
-        def cutoff_dist(self) -> float:
-            return self._cutoff_dist
-
-        @cutoff_dist.setter
-        def cutoff_dist(self, value: float) -> None:
-            """
-            Setter method for the cut off distance property.
-
-            For now this doesn't do anything special, but can be modified
-            to include checks for valid value, etc.
-
-            Parameters
-            ----------
-            value : float
-                Value to set the cut off distance
-            """
-            self._cutoff_dist = value
-
-        def data_from_key(
-            self, lmdb_index: int, subindex: int
-        ) -> Dict[str, Union[torch.Tensor, dgl.DGLGraph, Dict[str, torch.Tensor]]]:
-            """
-            Maps a pair of indices to a specific data sample from LMDB.
-
-            This method in particular wraps the parent's method, which emits
-            a point cloud among other data from Materials Project. The additional
-            steps here are to: 1) compute an adjacency list, 2) pack data into a
-            DGLGraph structure, 3) clean up redundant data.
-
-            Parameters
-            ----------
-            lmdb_index : int
-                Index corresponding to which LMDB environment to parse from.
-            subindex : int
-                Index within an LMDB file that maps to a sample.
-
-            Returns
-            -------
-            Dict[str, Union[torch.Tensor, dgl.DGLGraph, Dict[str, torch.Tensor]]]
-                Single data sample from Materials Project with a "graph" key
-            """
-            data = super().data_from_key(lmdb_index, subindex)
-            dist_mat: np.ndarray = data.get("distance_matrix").numpy()
-            lower_tri = np.tril(dist_mat)
-            # mask out self loops and atoms that are too far away
-            mask = (0.0 < lower_tri) * (lower_tri < self.cutoff_dist)
-            adj_list = np.argwhere(mask).tolist()  # DGLGraph only takes lists
-            # number of nodes has to be passed explicitly since cutoff
-            # radius may result in shorter adj_list
-            graph = dgl.graph(adj_list, num_nodes=len(data["atomic_numbers"]))
-            graph.ndata["pos"] = data["coords"]
-            graph.ndata["atomic_numbers"] = data["atomic_numbers"]
-            # make DGL graph bidirectional
-            graph = dgl.to_bidirected(graph, copy_ndata=True)
-            data["graph"] = graph
-            # delete the keys to reduce data redundancy
-            for key in [
-                "pos",
-                "coords",
-                "atomic_numbers",
-                "distance_matrix",
-                "pc_features",
-            ]:
-                del data[key]
-            return data
-=======
         return concatenate_keys(
             batch,
             pad_keys=["pc_features"],
             unpacked_keys=["sizes", "src_nodes", "dst_nodes"],
-        )
->>>>>>> bd9a9bdf
+        )