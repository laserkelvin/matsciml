# Copyright (C) 2022 Intel Corporation
# SPDX-License-Identifier: MIT License
import sys, os
import pytorch_lightning as pl
import numpy as np
import json
import argparse
import os
from pathlib import Path
from tqdm import tqdm
from p_tqdm import p_map
from scipy.stats import wasserstein_distance
from collections import Counter
from functools import partial

from pymatgen.core.structure import Structure
from pymatgen.core.composition import Composition
from pymatgen.core.lattice import Lattice
from pymatgen.analysis.structure_matcher import StructureMatcher
from matminer.featurizers.site.fingerprint import CrystalNNFingerprint
from matminer.featurizers.composition.composite import ElementProperty
from torch_geometric.data import Batch

try:
<<<<<<< HEAD
    from matsciml.lightning.data_utils import MatSciMLDataModule
    from matsciml.datasets.materials_project import CdvaeLMDBDataset
    from examples.simple_example_cdvae import get_scalers
=======
    from ocpmodels.lightning.data_utils import MatSciMLDataModule
    from ocpmodels.datasets.materials_project import CdvaeLMDBDataset
    from examples.model_demos.cdvae.cdvae import get_scalers
>>>>>>> 86d06b4e

except:
    dir_path = os.path.dirname(os.path.realpath(__file__))
    sys.path.append("{}/../".format(dir_path))
<<<<<<< HEAD
    from matsciml.lightning.data_utils import MatSciMLDataModule
    from matsciml.datasets.materials_project import CdvaeLMDBDataset
    from examples.simple_example_cdvae import get_scalers
    from matsciml.models.diffusion_utils.eval_utils import (
        smact_validity,
        structure_validity,
        CompScaler,
        get_fp_pdist,
        load_config,
        load_data,
        get_crystals_list,
        prop_model_eval,
        compute_cov,
    )
=======
    from ocpmodels.lightning.data_utils import MatSciMLDataModule
    from ocpmodels.datasets.materials_project import CdvaeLMDBDataset
    from examples.model_demos.cdvae.cdvae import get_scalers  
    from ocpmodels.models.diffusion_utils.eval_utils import (
    smact_validity, structure_validity, CompScaler, get_fp_pdist,
    load_config, load_data, get_crystals_list, prop_model_eval, compute_cov)
>>>>>>> 86d06b4e


CrystalNNFP = CrystalNNFingerprint.from_preset("ops")
CompFP = ElementProperty.from_preset("magpie")

Percentiles = {
    "mp20": np.array([-3.17562208, -2.82196882, -2.52814761]),
    "carbon": np.array([-154.527093, -154.45865733, -154.44206825]),
    "perovskite": np.array([0.43924842, 0.61202443, 0.7364607]),
}

COV_Cutoffs = {
    "mp": {"struc": 0.4, "comp": 10.0},  # TODO confirm
    "mp20": {"struc": 0.4, "comp": 10.0},
    "carbon": {"struc": 0.2, "comp": 4.0},
    "perovskite": {"struc": 0.2, "comp": 4},
}


class Crystal(object):
    def __init__(self, crys_array_dict):
        self.frac_coords = crys_array_dict["frac_coords"]
        self.atom_types = crys_array_dict["atom_types"]
        self.lengths = crys_array_dict["lengths"]
        self.angles = crys_array_dict["angles"]
        self.dict = crys_array_dict

        self.get_structure()
        self.get_composition()
        self.get_validity()
        self.get_fingerprints()

    def get_structure(self):
        if min(self.lengths.tolist()) < 0:
            self.constructed = False
            self.invalid_reason = "non_positive_lattice"
        else:
            try:
                self.structure = Structure(
                    lattice=Lattice.from_parameters(
                        *(self.lengths.tolist() + self.angles.tolist())
                    ),
                    species=self.atom_types,
                    coords=self.frac_coords,
                    coords_are_cartesian=False,
                )
                self.constructed = True
            except Exception:
                self.constructed = False
                self.invalid_reason = "construction_raises_exception"
            if self.structure.volume < 0.1:
                self.constructed = False
                self.invalid_reason = "unrealistically_small_lattice"

    def get_composition(self):
        elem_counter = Counter(self.atom_types)
        composition = [
            (elem, elem_counter[elem]) for elem in sorted(elem_counter.keys())
        ]
        elems, counts = list(zip(*composition))
        counts = np.array(counts)
        counts = counts / np.gcd.reduce(counts)
        self.elems = elems
        self.comps = tuple(counts.astype("int").tolist())

    def get_validity(self):
        self.comp_valid = smact_validity(self.elems, self.comps)
        if self.constructed:
            self.struct_valid = structure_validity(self.structure)
        else:
            self.struct_valid = False
        self.valid = self.comp_valid and self.struct_valid

    def get_fingerprints(self):
        elem_counter = Counter(self.atom_types)
        comp = Composition(elem_counter)
        self.comp_fp = CompFP.featurize(comp)
        try:
            site_fps = [
                CrystalNNFP.featurize(self.structure, i)
                for i in range(len(self.structure))
            ]
        except Exception:
            # counts crystal as invalid if fingerprint cannot be constructed.
            self.valid = False
            self.comp_fp = None
            self.struct_fp = None
            return
        self.struct_fp = np.array(site_fps).mean(axis=0)


class RecEval(object):
    def __init__(self, pred_crys, gt_crys, stol=0.5, angle_tol=10, ltol=0.3):
        assert len(pred_crys) == len(gt_crys)
        self.matcher = StructureMatcher(stol=stol, angle_tol=angle_tol, ltol=ltol)
        self.preds = pred_crys
        self.gts = gt_crys

    def get_match_rate_and_rms(self):
        def process_one(pred, gt, is_valid):
            if not is_valid:
                return None
            try:
                rms_dist = self.matcher.get_rms_dist(pred.structure, gt.structure)
                rms_dist = None if rms_dist is None else rms_dist[0]
                return rms_dist
            except Exception:
                return None

        validity = [c.valid for c in self.preds]

        rms_dists = []
        for i in tqdm(range(len(self.preds))):
            rms_dists.append(process_one(self.preds[i], self.gts[i], validity[i]))
        rms_dists = np.array(rms_dists)
        match_rate = sum(rms_dists != None) / len(self.preds)
        mean_rms_dist = rms_dists[rms_dists != None].mean()
        return {"match_rate": match_rate, "rms_dist": mean_rms_dist}

    def get_metrics(self):
        return self.get_match_rate_and_rms()


class GenEval(object):
    def __init__(self, pred_crys, gt_crys, n_samples=1000, eval_model_name=None):
        self.crys = pred_crys
        self.gt_crys = gt_crys
        self.n_samples = n_samples
        self.eval_model_name = eval_model_name

        valid_crys = [c for c in pred_crys if c.valid]
        if len(valid_crys) >= n_samples:
            sampled_indices = np.random.choice(
                len(valid_crys), n_samples, replace=False
            )
            self.valid_samples = [valid_crys[i] for i in sampled_indices]
        else:
            print(
                f"{len(valid_crys)} is smaller than n_samples {n_samples}, using {len(valid_crys)}"
            )
            self.valid_samples = [crys for crys in valid_crys]
            # raise Exception(f'not enough valid crystals in the predicted set: {len(valid_crys)}/{n_samples}')

    def get_validity(self):
        comp_valid = np.array([c.comp_valid for c in self.crys]).mean()
        struct_valid = np.array([c.struct_valid for c in self.crys]).mean()
        valid = np.array([c.valid for c in self.crys]).mean()
        return {"comp_valid": comp_valid, "struct_valid": struct_valid, "valid": valid}

    def get_comp_diversity(self):
        comp_fps = [c.comp_fp for c in self.valid_samples]
        comp_fps = CompScaler.transform(comp_fps)
        comp_div = get_fp_pdist(comp_fps)
        return {"comp_div": comp_div}

    def get_struct_diversity(self):
        return {"struct_div": get_fp_pdist([c.struct_fp for c in self.valid_samples])}

    def get_density_wdist(self):
        pred_densities = [c.structure.density for c in self.valid_samples]
        gt_densities = [c.structure.density for c in self.gt_crys]
        wdist_density = wasserstein_distance(pred_densities, gt_densities)
        return {"wdist_density": wdist_density}

    def get_num_elem_wdist(self):
        pred_nelems = [len(set(c.structure.species)) for c in self.valid_samples]
        gt_nelems = [len(set(c.structure.species)) for c in self.gt_crys]
        wdist_num_elems = wasserstein_distance(pred_nelems, gt_nelems)
        return {"wdist_num_elems": wdist_num_elems}

    def get_prop_wdist(self):
        if self.eval_model_name is not None:
            pred_props = prop_model_eval(
                self.eval_model_name, [c.dict for c in self.valid_samples]
            )
            gt_props = prop_model_eval(
                self.eval_model_name, [c.dict for c in self.gt_crys]
            )
            wdist_prop = wasserstein_distance(pred_props, gt_props)
            return {"wdist_prop": wdist_prop}
        else:
            return {"wdist_prop": None}

    def get_coverage(self):
        cutoff_dict = COV_Cutoffs[self.eval_model_name]
        (cov_metrics_dict, combined_dist_dict) = compute_cov(
            self.crys,
            self.gt_crys,
            struc_cutoff=cutoff_dict["struc"],
            comp_cutoff=cutoff_dict["comp"],
        )
        return cov_metrics_dict

    def get_metrics(self):
        metrics = {}
        metrics.update(self.get_validity())
        metrics.update(self.get_comp_diversity())
        metrics.update(self.get_struct_diversity())
        metrics.update(self.get_density_wdist())
        metrics.update(self.get_num_elem_wdist())
        # TODO hack to avoid computing prop wdist
        name = self.eval_model_name
        self.eval_model_name = None
        metrics.update(self.get_prop_wdist())
        print(metrics)
        self.eval_model_name = name
        metrics.update(self.get_coverage())
        return metrics


class OptEval(object):
    def __init__(self, crys, num_opt=100, eval_model_name=None):
        """
        crys is a list of length (<step_opt> * <num_opt>),
        where <num_opt> is the number of different initialization for optimizing crystals,
        and <step_opt> is the number of saved crystals for each intialzation.
        default to minimize the property.
        """
        step_opt = int(len(crys) / num_opt)
        self.crys = crys
        self.step_opt = step_opt
        self.num_opt = num_opt
        self.eval_model_name = eval_model_name

    def get_success_rate(self):
        valid_indices = np.array([c.valid for c in self.crys])
        valid_indices = valid_indices.reshape(self.step_opt, self.num_opt)
        valid_x, valid_y = valid_indices.nonzero()
        props = np.ones([self.step_opt, self.num_opt]) * np.inf
        valid_crys = [c for c in self.crys if c.valid]
        if len(valid_crys) == 0:
            sr_5, sr_10, sr_15 = 0, 0, 0
        else:
            pred_props = prop_model_eval(
                self.eval_model_name, [c.dict for c in valid_crys]
            )
            percentiles = Percentiles[self.eval_model_name]
            props[valid_x, valid_y] = pred_props
            best_props = props.min(axis=0)
            sr_5 = (best_props <= percentiles[0]).mean()
            sr_10 = (best_props <= percentiles[1]).mean()
            sr_15 = (best_props <= percentiles[2]).mean()
        return {"SR5": sr_5, "SR10": sr_10, "SR15": sr_15}

    def get_metrics(self):
        return self.get_success_rate()


def get_file_paths(root_path, task, label="", suffix="pt"):
    if args.label == "":
        out_name = f"eval_{task}.{suffix}"
    else:
        out_name = f"eval_{task}_{label}.{suffix}"
    out_name = os.path.join(root_path, out_name)
    return out_name


def get_crystal_array_list(file_path, batch_idx=0):
    data = load_data(file_path)
    crys_array_list = get_crystals_list(
        data["frac_coords"][batch_idx],
        data["atom_types"][batch_idx],
        data["lengths"][batch_idx],
        data["angles"][batch_idx],
        data["num_atoms"][batch_idx],
    )

    if "input_data_batch" in data:
        batch = data["input_data_batch"]
        if isinstance(batch, dict):
            true_crystal_array_list = get_crystals_list(
                batch["frac_coords"],
                batch["atom_types"],
                batch["lengths"],
                batch["angles"],
                batch["num_atoms"],
            )
        else:
            true_crystal_array_list = get_crystals_list(
                batch.frac_coords,
                batch.atom_types,
                batch.lengths,
                batch.angles,
                batch.num_atoms,
            )
    else:
        true_crystal_array_list = None

    return crys_array_list, true_crystal_array_list


def get_crystals_from_loader(data_path):
    dm = MatSciMLDataModule(
        dataset=CdvaeLMDBDataset,
        train_path=data_path / "train",
        val_split=data_path / "val",
        test_split=data_path / "test",
        batch_size=256,
        num_workers=0,
    )
    # Load the data at the setup stage
    dm.setup()
    #  # Compute scalers for regression targets and lattice parameters
    lattice_scaler, prop_scaler = get_scalers(dm.splits["train"])
    dm.dataset.lattice_scaler = lattice_scaler.copy()
    dm.dataset.scaler = prop_scaler.copy()
    test_loader = dm.test_dataloader()

    structs = []
    for batch in test_loader:
        structs.extend(batch.to_data_list())

    batch = Batch.from_data_list(structs)
    true_crystal_array_list = get_crystals_list(
        batch.frac_coords,
        batch.atom_types,
        batch.lengths,
        batch.angles,
        batch.num_atoms,
    )

    return true_crystal_array_list


"""
The script to compute evaluation metrics of a sampled batch
Reconstruction: given test set samples, measure their predicted properties
Generation: given newly generated samples, measure their quality
Optimization: for crystal property optimization, was not tested
"""


def main(args):
    all_metrics = {}
    eval_model_name = args.eval_name if args.eval_name != "" else None

    if "recon" in args.tasks:
        recon_file_path = get_file_paths(args.root_path, "recon", args.label)
        crys_array_list, true_crystal_array_list = get_crystal_array_list(
            recon_file_path
        )
        pred_crys = p_map(lambda x: Crystal(x), crys_array_list)
        gt_crys = p_map(lambda x: Crystal(x), true_crystal_array_list)

        rec_evaluator = RecEval(pred_crys, gt_crys)
        recon_metrics = rec_evaluator.get_metrics()
        all_metrics.update(recon_metrics)

    if "gen" in args.tasks:
        gen_file_path = get_file_paths(args.root_path, "gen", args.label)
        recon_file_path = get_file_paths(args.root_path, "recon", args.label)
        crys_array_list, _ = get_crystal_array_list(gen_file_path)
        gen_crys = p_map(lambda x: Crystal(x), crys_array_list)
        if "recon" not in args.tasks:
            try:
                # in case the recon file exists and recon experiment has been completed
                _, true_crystal_array_list = get_crystal_array_list(recon_file_path)
            except:
                data_path = Path(args.data_path)
                true_crystal_array_list = get_crystals_from_loader(data_path)
            gt_crys = p_map(lambda x: Crystal(x), true_crystal_array_list)

        gen_evaluator = GenEval(
            gen_crys, gt_crys, eval_model_name=eval_model_name, n_samples=args.n_samples
        )
        gen_metrics = gen_evaluator.get_metrics()
        all_metrics.update(gen_metrics)

    if "opt" in args.tasks:
        opt_file_path = get_file_paths(args.root_path, "opt", args.label)
        crys_array_list, _ = get_crystal_array_list(opt_file_path)
        opt_crys = p_map(lambda x: Crystal(x), crys_array_list)

        opt_evaluator = OptEval(opt_crys, eval_model_name=eval_model_name)
        opt_metrics = opt_evaluator.get_metrics()
        all_metrics.update(opt_metrics)

    print(all_metrics)

    if args.label == "":
        metrics_out_file = "eval_metrics.json"
    else:
        metrics_out_file = f"eval_metrics_{args.label}.json"
    metrics_out_file = os.path.join(args.root_path, metrics_out_file)

    # only overwrite metrics computed in the new run.
    if Path(metrics_out_file).exists():
        with open(metrics_out_file, "r") as f:
            written_metrics = json.load(f)
            if isinstance(written_metrics, dict):
                written_metrics.update(all_metrics)
            else:
                with open(metrics_out_file, "w") as f:
                    json.dump(all_metrics, f)
        if isinstance(written_metrics, dict):
            with open(metrics_out_file, "w") as f:
                json.dump(written_metrics, f)
    else:
        with open(metrics_out_file, "w") as f:
            json.dump(all_metrics, f)


if __name__ == "__main__":
    parser = argparse.ArgumentParser()
    parser.add_argument("--root_path", required=True)
    parser.add_argument("--data_path", required=True)
    parser.add_argument("--label", default="")
    parser.add_argument("--n_samples", default=9000, type=int)
    parser.add_argument("--tasks", nargs="+", default=["recon", "gen", "opt"])
    parser.add_argument("--eval_name", default="mp", required=False)
    args = parser.parse_args()
    main(args)<|MERGE_RESOLUTION|>--- conflicted
+++ resolved
@@ -22,24 +22,17 @@
 from torch_geometric.data import Batch
 
 try:
-<<<<<<< HEAD
-    from matsciml.lightning.data_utils import MatSciMLDataModule
-    from matsciml.datasets.materials_project import CdvaeLMDBDataset
-    from examples.simple_example_cdvae import get_scalers
-=======
     from ocpmodels.lightning.data_utils import MatSciMLDataModule
     from ocpmodels.datasets.materials_project import CdvaeLMDBDataset
     from examples.model_demos.cdvae.cdvae import get_scalers
->>>>>>> 86d06b4e
 
 except:
     dir_path = os.path.dirname(os.path.realpath(__file__))
     sys.path.append("{}/../".format(dir_path))
-<<<<<<< HEAD
-    from matsciml.lightning.data_utils import MatSciMLDataModule
-    from matsciml.datasets.materials_project import CdvaeLMDBDataset
-    from examples.simple_example_cdvae import get_scalers
-    from matsciml.models.diffusion_utils.eval_utils import (
+    from ocpmodels.lightning.data_utils import MatSciMLDataModule
+    from ocpmodels.datasets.materials_project import CdvaeLMDBDataset
+    from examples.model_demos.cdvae.cdvae import get_scalers
+    from ocpmodels.models.diffusion_utils.eval_utils import (
         smact_validity,
         structure_validity,
         CompScaler,
@@ -50,14 +43,6 @@
         prop_model_eval,
         compute_cov,
     )
-=======
-    from ocpmodels.lightning.data_utils import MatSciMLDataModule
-    from ocpmodels.datasets.materials_project import CdvaeLMDBDataset
-    from examples.model_demos.cdvae.cdvae import get_scalers  
-    from ocpmodels.models.diffusion_utils.eval_utils import (
-    smact_validity, structure_validity, CompScaler, get_fp_pdist,
-    load_config, load_data, get_crystals_list, prop_model_eval, compute_cov)
->>>>>>> 86d06b4e
 
 
 CrystalNNFP = CrystalNNFingerprint.from_preset("ops")
