--- conflicted
+++ resolved
@@ -1,11 +1,7 @@
 # Copyright (C) 2022 Intel Corporation
 # SPDX-License-Identifier: MIT License
 
-<<<<<<< HEAD
-from typing import Dict, Type, Tuple, Optional, Union, Any, List
-=======
-from typing import Dict, Type, Tuple, Optional, Union, ContextManager, Any
->>>>>>> 475694fa
+from typing import Dict, Type, Tuple, Optional, Union, ContextManager, List, Any
 from abc import abstractmethod
 from contextlib import nullcontext, ExitStack
 import logging
